--- conflicted
+++ resolved
@@ -5,17 +5,10 @@
 The format is based on [Keep a Changelog](https://keepachangelog.com), and this project adheres to
 [Semantic Versioning](https://semver.org).
 
-<<<<<<< HEAD
-## 3.10.0
-
-- New feature: you can select what anilist manga to link by pressing <kbd>a</kbd> in the manga chapters list (TUI mode only).
-  This affects what metadata would be fetched from anilist and what manga would be marked as read with anilist integration enabled.
-=======
 ## 3.9.1
 
 - Fix version comparison mechanism for `update` command.
   Not it compares each fragment separately (major, minor, patch) instead of comparing two versions as strings lexicographically.
->>>>>>> 0b1f5f27
 
 ## 3.9.0
 
