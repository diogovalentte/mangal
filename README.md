--- conflicted
+++ resolved
@@ -44,15 +44,6 @@
 
 ## Installation
 
-<<<<<<< HEAD
-=======
-- [Arch](#arch-linux)
->>>>>>> b66e38da
-- [Linux / macOS](#linux--macos)
-- [Windows](#windows)
-- [Docker](#docker)
-
-<<<<<<< HEAD
 ### Linux + MacOS
 
 Install using [this shell script](https://github.com/metafates/mangal/blob/main/scripts/install)
@@ -66,9 +57,6 @@
 <summary>😡 I hate scripts! Show me how to install it manually</summary>
 
 #### Arch Linux
-=======
-### Arch Linux
->>>>>>> b66e38da
 
 [AUR package](https://aur.archlinux.org/packages/mangal-bin) (by [@balajsra](https://github.com/balajsra))
 
