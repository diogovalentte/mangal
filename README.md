<h1 align="center">Mangal 3 📜</h1>

<p align="center">
    <img alt="Linux" src="https://img.shields.io/badge/Linux-FCC624?style=for-the-badge&logo=linux&logoColor=black">
    <img alt="macOS" src="https://img.shields.io/badge/mac%20os-000000?style=for-the-badge&logo=macos&logoColor=F0F0F0">
    <img alt="Windows" src="https://img.shields.io/badge/Windows-0078D6?style=for-the-badge&logo=windows&logoColor=white">
    <img alt="Termux" src="https://img.shields.io/badge/Termux-000000?style=for-the-badge&logo=GNOME%20Terminal&logoColor=white">
</p>

<h3 align="center">
    The most advanced CLI manga downloader in the entire universe!
</h3>

https://user-images.githubusercontent.com/62389790/188451627-c11db959-b1b2-4dee-a474-7edbb14b6038.mov

## Try it!

```shell
<<<<<<< HEAD
curl -sL mangal.metafates.one/run | sh
=======
curl -sfL io.metafates.one/mr | sh
>>>>>>> dc615482
```

> **Note** This script does not install anything, it just downloads, verifies and runs Mangal.
> Not available on Windows.

## Table of contents

- [Features](#features)
- [Installation](#installation)
- [Usage](#usage)
- [Configuration](#configuration)
- [Custom scrapers](#custom-scrapers)
- [Anilist](#anilist)
- [Honororable mentions](#honorable-mentions)

## Features

<<<<<<< HEAD
- __Lua Scrapers!!!__ You can add any source you want by creating your own _(or using someone's else)_ scraper 
  with __Lua 5.1__. See [mangal-scrapers repository](https://github.com/metafates/mangal-scrapers)
=======
- __Lua Scrapers!!!__ You can add any source you want by creating your own _(or using someone's else)_ scraper with
  __Lua 5.1__. See [mangal-scrapers repository](https://github.com/metafates/mangal-scrapers)
>>>>>>> dc615482
- [Mangadex](https://mangadex.org) + [Manganelo](https://m.manganelo.com/wwww) Built-In
- __Download & Read Manga__ - I mean, it would be strange if you couldn't, right?
- __4 Different export formats__ - PDF, CBZ, ZIP and plain images
- __3 Different modes__ - TUI, Mini and Inline
- __Fast?__ - YES.
- __Monolith__ - ZERO runtime dependencies. Even Lua is built in.
- __Fancy__ - (ﾉ>ω<)ﾉ :｡･::･ﾟ’★,｡･:･ﾟ’☆
- __Cross-Platform__ - Linux, macOS, Windows, Termux (partially)
- __Anilist integration__ - Track your manga progress on Anilist when reading with Mangal.

## Installation

### Linux + MacOS + Termux

Install using [this shell script](https://github.com/metafates/mangal/blob/main/scripts/install)

```shell
<<<<<<< HEAD
curl -sL mangal.metafates.one/install | sh
=======
curl -sfL io.metafates.one/mi | sh
>>>>>>> dc615482
```

This script will automatically detect OS & Distro and use the best option available.
For example, on macOS it will try to use Homebrew, on Ubuntu it will install the `.deb` package and so on...

> Termux support is limited to downloading manga only.
> You can't read chapters or use headless chrome based scrapers

<details>
<summary>😡 I hate scripts! Show me how to install it manually</summary>

#### Arch Linux

[AUR package](https://aur.archlinux.org/packages/mangal-bin) (maintained by [@balajsra](https://github.com/balajsra), thank you)

#### Ubuntu / Debian

1. Download the `*.deb` file from the [release page](https://github.com/metafates/mangal/releases/latest)
2. Run `sudo dpkg --install ...` where `...` is the name of the file you downloaded

#### Fedora / Any other rpm based distro

1. Download the `*.rpm` file from the [release page](https://github.com/metafates/mangal/releases/latest)
2. Run `sudo rpm --install ...` where `...` is the name of the file you downloaded

#### MacOS

Install using [Homebrew](https://brew.sh/)

    brew tap metafates/mangal
    brew install mangal

#### Termux

1. Download the arm64 linux binary from the [release page](https://github.com/metafates/mangal/releases/latest)
2. Move it to the `$PREFIX/bin`
3. Install `resolve-conf` & `proot` (`pkg install -y resolve-conf proot`)
4. Run mangal with `proot -b $PREFIX/etc/resolv.conf:/etc/resolv.conf mangal` (install script will create an alias for this automatically)

#### Pre-compiled

Download the pre-compiled binaries from the [releases page](https://github.com/metafates/mangal/releases/latest)
and copy them to the desired location.

#### From source

Visit this link to install [Go](https://go.dev/doc/install)

```bash
git clone --depth 1 https://github.com/metafates/mangal.git
cd mangal
go install -ldflags="-s -w"
```

</details>

### Windows

Install using [Scoop](https://scoop.sh/) (thanks to [@SonaliBendre](https://github.com/SonaliBendre) for adding it to the official bucket)

    scoop bucket add extras
    scoop install mangal

<details>
<summary>In case it's outdated</summary>

Use my bucket

    scoop bucket add metafates https://github.com/metafates/scoop-metafates
    scoop install mangal

</details>

### Docker

Install using... well, you know. (thanks to [@ArabCoders](https://github.com/ArabCoders) for reference)

    docker pull metafates/mangal

To run

```shell
docker run --rm -ti -e "TERM=xterm-256color" -v $(PWD)/mangal/downloads:/downloads -v $(PWD)/mangal/config:/config metafates/mangal
```

## Usage

### TUI

Just run `mangal` and you're ready to go.

<details>
<summary>Keybinds</summary>

| Bind                                                        | Description   |
|-------------------------------------------------------------|---------------|
| <kbd>?</kbd>                                                | Show help     |
| <kbd>↑/j</kbd> <kbd>↓/k</kbd> <kbd>→/l</kbd> <kbd>←/h</kbd> | Navigate      |
| <kbd>g</kbd>                                                | Go to first   |
| <kbd>G</kbd>                                                | Go to last    |
| <kbd>/</kbd>                                                | Filter        |
| <kbd>esc</kbd>                                              | Back          |
| <kbd>space</kbd>                                            | Select one    |
| <kbd>tab</kbd>                                              | Select all    |
| <kbd>v</kbd>                                                | Select volume |
| <kbd>backspace</kbd>                                        | Unselect all  |
| <kbd>enter</kbd>                                            | Confirm       |
| <kbd>o</kbd>                                                | Open URL      |
| <kbd>r</kbd>                                                | Read          |
| <kbd>q</kbd>                                                | Quit          |
| <kbd>ctrl+c</kbd>                                           | Force quit    |

</details>

### Mini

Mini mode tries to mimic [ani-cli](https://github.com/pystardust/ani-cli)

To run: `mangal mini`

<img width="254" alt="Screenshot 2022-08-14 at 09 37 14" src="https://user-images.githubusercontent.com/62389790/184524070-88fd36f7-9875-4a41-904c-04caad110549.png">

### Inline

Inline mode is intended for use with other scripts.

Example of usage:

    mangal inline --source Manganelo --query "death note" --manga first --chapters all  -d

> This will download all chapters of the "Death Note" from Manganelo.

Type `mangal help inline` for more information

### Other

See `mangal help` for more information

## Configuration

Mangal uses [TOML](https://toml.io) format for configuration under the `mangal.toml` filename.
Config path depends on the OS.
To find yours, use `mangal where --config`.
For example, on __Linux__ it would be `~/.config/mangal/mangal.toml`.

Use env variable `MANGAL_CONFIG_PATH` to set custom config path.
> See `mangal env` to show all available env variables.

Run `mangal where` to show expected config paths

Run `mangal config init` to generate a default config file

<details>
    <summary><strong>Default config example (click to show)</strong></summary>

```toml
# mangal.toml

[downloader]
# Default source to use
# Will prompt to choose if empty
# Type `mangal sources` for available sources
default_source = ''
# Name template of the downloaded chapters
# Path forbidden symbols will be replaced with _
# Available variables:
# {index}          - index of the chapters
# {padded-index}   - same as index but padded with leading zeros
# {chapters-count} - total number of chapters
# {chapter}        - name of the chapter
# {manga}          - name of the manga
# {volume}         - volume of the chapter
# {source}         - name of the source
chapter_name_template = '[{padded-index}] {chapter}'
# Where to download manga
# Absolute or relative.
#
# You can also use home variable 
# path = "~/..." or "$HOME/..."
path = '.'
# Use asynchronous downloader (faster)
# Do no turn it off unless you have some issues
async = true
# Create a subdirectory for each manga
create_manga_dir = true
# Create a subdirectory for each volume (if available)
careate_volume_dir = true
# Stop downloading other chapters on error
stop_on_error = false




[formats]
# Default format to export chapters
# Available options are: pdf, zip, cbz, plain
use = 'pdf'
# Will skip images that can't be converted to the specified format 
# Example: if you want to export to pdf, but some images are gifs, they will be skipped
skip_unsupported_images = true



[history]
# Save chapters to history when downloaded
save_on_download = false
# Save chapters to history on read
save_on_read = true



[icons]
# Icons variant.
# Available options are: emoji, kaomoji, plain, squares, nerd (nerd-font)
variant = 'plain'



[mangadex]
# Preferred language
language = 'en'
# Show nsfw manga/chapters
nsfw = false
# Show chapters that cannot be read (because they are hosted on a different site)
show_unavailable_chapters = false



[mini]
# Limit number of search page entries
search_limit = 20



[reader]
# Name of the app to use as a reader for each format.
# Will use default OS app if empty
pdf = '' # e.g. pdf = 'zathura'
cbz = ''
zip = ''
plain = ''
# Will open chapter in the browser instead of downloading it
read_in_browser = false



[installer]
# Custom scrapers repository (github only)
repo = 'mangal-scrapers'
# Custom scrapers repository owner
user = 'metafates'
# Custom scrapers repository branch
branch = 'main'


[gen]
# Name of author for gen command.
# Will use OS username if empty
author = ''


[logs]
# write logs?
write = false
# Available options are: (from less to most verbose)
# panic, fatal, error, warn, info, debug, trace
level = "info"
# Use json format for logs 
json = false
```

</details>

## Custom scrapers

TLDR; To browse and install a custom scraper
from [mangal-scrapers repository](https://github.com/metafates/mangal-scrapers) run

    mangal install

Mangal has a Lua5.1 VM built-in + some useful libraries, such as headless chrome, http client, html parser and so on...

Check the [defined modules](luamodules) for more information.

For scraper examples, check the [mangal-scrapers repository](https://github.com/metafates/mangal-scrapers)

### Creating a custom scraper

This command will create `example.lua` file in the `mangal where --sources` directory.

    mangal gen --name example --url https://example.com

Open the file and edit it as you wish.
Take a look at the comments for more information.
See [mangal-scrapers repository](https://github.com/metafates/mangal-scrapers) for examples.

You can test it by running `mangal run <filepath>`

It should automatically appear in the list of available scrapers.

> New to Lua? [Quick start guide](https://learnxinyminutes.com/docs/lua/)

## Anilist

Mangal also supports integration with anilist.

It will mark chapters as read on Anilsit when you read them inside mangal.

For more information see [wiki](https://github.com/metafates/mangal/wiki/Anilist-Integration)

> Maybe I'll add more sites in the future, like [myanimelist](https://myanimelist.net/). Open for suggestions!

## Honorable mentions

### Similar Projects

- [mangadesk](https://github.com/darylhjd/mangadesk) - Terminal client for MangaDex
- [ani-cli](https://github.com/pystardust/ani-cli) - A cli tool to browse and play anime
- [manga-py](https://github.com/manga-py/manga-py) - Universal manga downloader
- [animdl](https://github.com/justfoolingaround/animdl) - A highly efficient, fast, powerful and light-weight anime downloader and streamer
- [tachiyomi](https://github.com/tachiyomiorg/tachiyomi) - Free and open source manga reader for Android

### Libraries

- [bubbletea](https://github.com/charmbracelet/bubbletea), [bubbles](https://github.com/charmbracelet/bubbles) & [lipgloss](https://github.com/charmbracelet/lipgloss) - Made mangal shine! The best TUI libraries ever ✨
- [gopher-lua](https://github.com/yuin/gopher-lua) - Made it possible to write custom scrapers with Lua ❤️
- [cobra](https://github.com/spf13/cobra) and [viper](https://github.com/spf13/viper) - Responsible for the awesome CLI & config experience 🛠 
- [pdfcpu](https://github.com/pdfcpu/pdfcpu) - Fast pdf processor in pure go 📄
- _And many others!_

### Contributors

And of course, thanks to all the contributors! You are awesome!

<p align="center">
<a href="https://github.com/metafates/mangal/graphs/contributors">
  <img src="https://contrib.rocks/image?repo=metafates/mangal" />
</a>
</p>

---

If you find this project useful or want to say thank you,
please consider starring it, that would mean a lot to me ⭐<|MERGE_RESOLUTION|>--- conflicted
+++ resolved
@@ -16,11 +16,7 @@
 ## Try it!
 
 ```shell
-<<<<<<< HEAD
 curl -sL mangal.metafates.one/run | sh
-=======
-curl -sfL io.metafates.one/mr | sh
->>>>>>> dc615482
 ```
 
 > **Note** This script does not install anything, it just downloads, verifies and runs Mangal.
@@ -38,13 +34,8 @@
 
 ## Features
 
-<<<<<<< HEAD
-- __Lua Scrapers!!!__ You can add any source you want by creating your own _(or using someone's else)_ scraper 
-  with __Lua 5.1__. See [mangal-scrapers repository](https://github.com/metafates/mangal-scrapers)
-=======
 - __Lua Scrapers!!!__ You can add any source you want by creating your own _(or using someone's else)_ scraper with
   __Lua 5.1__. See [mangal-scrapers repository](https://github.com/metafates/mangal-scrapers)
->>>>>>> dc615482
 - [Mangadex](https://mangadex.org) + [Manganelo](https://m.manganelo.com/wwww) Built-In
 - __Download & Read Manga__ - I mean, it would be strange if you couldn't, right?
 - __4 Different export formats__ - PDF, CBZ, ZIP and plain images
@@ -62,11 +53,7 @@
 Install using [this shell script](https://github.com/metafates/mangal/blob/main/scripts/install)
 
 ```shell
-<<<<<<< HEAD
 curl -sL mangal.metafates.one/install | sh
-=======
-curl -sfL io.metafates.one/mi | sh
->>>>>>> dc615482
 ```
 
 This script will automatically detect OS & Distro and use the best option available.
